--- conflicted
+++ resolved
@@ -221,10 +221,7 @@
         with torch.no_grad():
             last_obs = data.observations[:, -1]  # (B, C, H, W)
             target_state_next = self.encoder.ae.encode(last_obs).latents  # (B, C', H', W')
-<<<<<<< HEAD
-=======
             target_state_next = target_state_next.flatten(1)  # (B, state_dim)
->>>>>>> f57b83de
 
         # Flow Matching for state prediction
         x_0_state = torch.randn_like(target_state_next)
