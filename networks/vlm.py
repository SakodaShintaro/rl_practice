--- conflicted
+++ resolved
@@ -14,7 +14,6 @@
 
 # Unified action prompt for all VLM encoders
 ACTION_PROMPT = "Please describe the image(s)"
-<<<<<<< HEAD
 ACTION_PROMPT = (
     "You are facing CarRacing-v3 environment, which provides Top-Down view of the car. You (red car) can get a positive reward when you keep the car on the gray road and go along it. "
     "Action space: steering (-1 to +1, where -1 is full left, +1 is full right), "
@@ -27,8 +26,6 @@
     "Slow Down: steering=0.0, gas=0.0, braking=0.1. "
     "Respond in format: <think>Write your thinking</think>'High Level Action: <command>, Action: steering=X.X, gas=X.X, braking=X.X' where X.X are decimal values."
 )
-=======
->>>>>>> c3fd6967
 
 
 def parse_action_text(action_text: str) -> np.ndarray:
@@ -118,31 +115,174 @@
         self._dummy_state = torch.zeros(1, 1, 1)
 
     def init_state(self) -> torch.Tensor:
-<<<<<<< HEAD
         return self._dummy_state.clone()
-=======
+
+    def _build_messages(self, images: torch.Tensor, rewards: torch.Tensor) -> list[list[dict]]:
+        batch_size = images.shape[0]
+        seq_len = images.shape[1]
+        messages = []
+
+        for b in range(batch_size):
+            frames = []
+            for t in range(seq_len):
+                img_tensor = images[b, t].to(torch.float32)
+                img_np = img_tensor.permute(1, 2, 0).cpu().numpy()
+                img_np = (img_np * 255).astype(np.uint8)
+                frames.append(Image.fromarray(img_np))
+
+            content = [{"type": "video", "video": frames, "fps": self.video_fps}]
+            # content = [{"type": "image", "image": frame} for frame in frames]
+            content.append(
+                {"type": "text", "text": f"The previous reward is {rewards[b, -1].item():.3f}."}
+            )
+            content.append({"type": "text", "text": ACTION_PROMPT})
+            messages.append([{"role": "user", "content": content}])
+
+        return messages
+
+    def _prepare_inputs(self, messages: list[list[dict]]):
+        text = self.processor.apply_chat_template(
+            messages,
+            tokenize=False,
+            add_generation_prompt=True,
+        )
+
+        images, videos, video_kwargs = process_vision_info(
+            messages,
+            image_patch_size=16,
+            return_video_kwargs=True,
+            return_video_metadata=True,
+        )
+
+        if videos is not None:
+            videos, video_metadatas = zip(*videos)
+            videos, video_metadatas = list(videos), list(video_metadatas)
+        else:
+            video_metadatas = None
+
+        inputs = self.processor(
+            text=text,
+            images=images,
+            videos=videos,
+            video_metadata=video_metadatas,
+            return_tensors="pt",
+            padding=True,
+            **video_kwargs,
+        )
+        inputs.pop("token_type_ids", None)
+        inputs = {
+            k: v.to(self.device).to(torch.bfloat16)
+            if v.dtype.is_floating_point
+            else v.to(self.device)
+            for k, v in inputs.items()
+        }
+        return inputs
+
+    @torch.inference_mode()
+    def forward(
+        self,
+        images: torch.Tensor,
+        obs_z: torch.Tensor,
+        actions: torch.Tensor,
+        rewards: torch.Tensor,
+        rnn_state: torch.Tensor,
+    ) -> tuple[torch.Tensor, torch.Tensor, str]:
+        messages = self._build_messages(images, rewards)
+        model_inputs = self._prepare_inputs(messages)
+
+        output = self.model.forward(**model_inputs, output_hidden_states=True)
+        hidden = output["hidden_states"][-1]
+        x = hidden[:, -1, :].to(torch.float32)
+
+        action_text = ""
+        action_text = self._generate_action_text(messages[0])
+
+        return x, rnn_state, action_text
+
+    def _generate_action_text(self, conversation) -> str:
+        model_inputs = self._prepare_inputs([conversation])
+
+        pad_token_id = self.processor.tokenizer.pad_token_id
+        eos_token_id = self.processor.tokenizer.eos_token_id
+        if pad_token_id is None:
+            pad_token_id = eos_token_id
+
+        with torch.no_grad():
+            generated = self.model.generate(
+                **model_inputs,
+                max_new_tokens=512,
+                num_beams=1,
+                do_sample=False,
+                eos_token_id=eos_token_id,
+                pad_token_id=pad_token_id,
+            )
+
+        input_len = model_inputs["input_ids"].shape[1]
+        new_tokens = generated[:, input_len:]
+        decoded = self.processor.batch_decode(
+            new_tokens,
+            skip_special_tokens=True,
+            clean_up_tokenization_spaces=False,
+        )
+        return decoded[0].strip() if decoded else ""
+
+
+class MMMambaEncoder(nn.Module):
+    """
+    https://huggingface.co/hustvl/mmMamba-linear/blob/main/modeling_mmMamba_chat.py
+    """
+
+    def __init__(self, device=None) -> None:
+        super().__init__()
+
+        if device is None:
+            device = "cuda" if torch.cuda.is_available() else "cpu"
+
+        model_id = "hustvl/mmMamba-linear"
+
+        self.model = mmMambaChatModel.from_pretrained(
+            model_id,
+            cache_dir="./cache",
+            dtype=torch.bfloat16,
+        ).eval()
+        self.model = self.model.to(device)
+
+        # type(self.model.language_model)=<class 'transformers_modules.hustvl.mmMamba-linear.1198b4cf4cae76d9ea5d50e2c0b9724621d6f4f6.modeling_mmMamba.mmMambaForCausalLM'>
+        # print(f"{type(self.model.language_model)=}")  # AutoModel
+
+        # print(f"{self.model.config.embedding_config.img_context_token_id=}")  # 92546=IMG_CONTEXT
+
+        self.device = device
+        self.tokenizer = AutoTokenizer.from_pretrained(
+            model_id, cache_dir="./cache", trust_remote_code=True, use_fast=False
+        )
+        # type(self.tokenizer)=<class 'transformers_modules.hustvl.mmMamba-linear.1198b4cf4cae76d9ea5d50e2c0b9724621d6f4f6.tokenization_internlm2.InternLM2Tokenizer'>
+        # print(f"{type(self.tokenizer)=}")
+
+        IMAGENET_MEAN = (0.485, 0.456, 0.406)
+        IMAGENET_STD = (0.229, 0.224, 0.225)
+
+        self.input_size = 96
+        self.image_token_num = (self.input_size // 14 // 2) ** 2
+
+        self.transform = T.Compose(
+            [
+                T.Resize(
+                    (self.input_size, self.input_size), interpolation=InterpolationMode.BICUBIC
+                ),
+                T.Normalize(mean=IMAGENET_MEAN, std=IMAGENET_STD),
+            ]
+        )
+
+        self.inference_params = InferenceParams(max_seqlen=1024, max_batch_size=1)
+        self.output_dim = 2048
+        # Dummy image processor for interface compatibility
+        self.image_processor = DummyImageProcessor((self.output_dim,))
+
+    def init_state(self) -> torch.Tensor:
         """Return dummy state for compatibility with standard encoders"""
         return torch.zeros(1, 1, 1)
 
-    def get_stop_tokens(self):
-        """Get stop tokens for text generation - to be overridden by subclasses"""
-        return [
-            self.processor.tokenizer.eos_token_id,
-            self.processor.tokenizer.convert_tokens_to_ids("<|im_end|>"),
-            self.processor.tokenizer.convert_tokens_to_ids("<|endoftext|>"),
-        ]
-
-    @abstractmethod
-    def get_processor_kwargs(self):
-        """Get processor kwargs for reducing memory usage - must be implemented by subclasses"""
-        pass
-
-    @abstractmethod
-    def get_image_token(self):
-        """Get image token string - must be implemented by subclasses"""
-        pass
-
-    @torch.inference_mode
     def forward(
         self,
         images: torch.Tensor,
@@ -154,209 +294,6 @@
         # images: (B, T, C, H, W)
         # obs_z, actions, rewards are ignored for VLM encoders
         # rnn_state is passed through unchanged (VLM encoders are stateless)
->>>>>>> c3fd6967
-
-    def _build_messages(self, images: torch.Tensor, rewards: torch.Tensor) -> list[list[dict]]:
-        batch_size = images.shape[0]
-        seq_len = images.shape[1]
-        messages = []
-
-        for b in range(batch_size):
-            frames = []
-            for t in range(seq_len):
-                img_tensor = images[b, t].to(torch.float32)
-                img_np = img_tensor.permute(1, 2, 0).cpu().numpy()
-                img_np = (img_np * 255).astype(np.uint8)
-                frames.append(Image.fromarray(img_np))
-
-            content = [{"type": "video", "video": frames, "fps": self.video_fps}]
-            # content = [{"type": "image", "image": frame} for frame in frames]
-            content.append(
-                {"type": "text", "text": f"The previous reward is {rewards[b, -1].item():.3f}."}
-            )
-            content.append({"type": "text", "text": ACTION_PROMPT})
-<<<<<<< HEAD
-            messages.append([{"role": "user", "content": content}])
-=======
-            conversation = [{"role": "user", "content": content}]
-            conversations.append(conversation)
-            if first_conversation is None:
-                first_conversation = conversation
->>>>>>> c3fd6967
-
-        return messages
-
-    def _prepare_inputs(self, messages: list[list[dict]]):
-        text = self.processor.apply_chat_template(
-            messages,
-            tokenize=False,
-            add_generation_prompt=True,
-        )
-
-        images, videos, video_kwargs = process_vision_info(
-            messages,
-            image_patch_size=16,
-            return_video_kwargs=True,
-            return_video_metadata=True,
-        )
-
-        if videos is not None:
-            videos, video_metadatas = zip(*videos)
-            videos, video_metadatas = list(videos), list(video_metadatas)
-        else:
-            video_metadatas = None
-
-        inputs = self.processor(
-            text=text,
-            images=images,
-            videos=videos,
-            video_metadata=video_metadatas,
-            return_tensors="pt",
-            padding=True,
-            **video_kwargs,
-        )
-        inputs.pop("token_type_ids", None)
-        inputs = {
-            k: v.to(self.device).to(torch.bfloat16)
-            if v.dtype.is_floating_point
-            else v.to(self.device)
-            for k, v in inputs.items()
-        }
-        return inputs
-
-    @torch.inference_mode()
-    def forward(
-        self,
-        images: torch.Tensor,
-        obs_z: torch.Tensor,
-        actions: torch.Tensor,
-        rewards: torch.Tensor,
-        rnn_state: torch.Tensor,
-    ) -> tuple[torch.Tensor, torch.Tensor, str]:
-        messages = self._build_messages(images, rewards)
-        model_inputs = self._prepare_inputs(messages)
-
-        output = self.model.forward(**model_inputs, output_hidden_states=True)
-        hidden = output["hidden_states"][-1]
-        x = hidden[:, -1, :].to(torch.float32)
-
-        action_text = ""
-        # action_text = self._generate_action_text(messages[0])
-
-        return x, rnn_state, action_text
-
-    def _generate_action_text(self, conversation) -> str:
-<<<<<<< HEAD
-        model_inputs = self._prepare_inputs([conversation])
-=======
-        """Generate action text from a single conversation using model.generate"""
-        inputs = self.processor.apply_chat_template(
-            [conversation],
-            tokenize=True,
-            add_generation_prompt=True,
-            return_dict=True,
-            return_tensors="pt",
-        )
-        inputs = {
-            k: v.to(self.device).to(torch.bfloat16)
-            if v.dtype.is_floating_point
-            else v.to(self.device)
-            for k, v in inputs.items()
-        }
->>>>>>> c3fd6967
-
-        pad_token_id = self.processor.tokenizer.pad_token_id
-        eos_token_id = self.processor.tokenizer.eos_token_id
-        if pad_token_id is None:
-            pad_token_id = eos_token_id
-
-        with torch.no_grad():
-            generated = self.model.generate(
-                **model_inputs,
-                max_new_tokens=512,
-                num_beams=1,
-                do_sample=False,
-                eos_token_id=eos_token_id,
-                pad_token_id=pad_token_id,
-            )
-
-        input_len = model_inputs["input_ids"].shape[1]
-        new_tokens = generated[:, input_len:]
-        decoded = self.processor.batch_decode(
-            new_tokens,
-            skip_special_tokens=True,
-            clean_up_tokenization_spaces=False,
-        )
-        return decoded[0].strip() if decoded else ""
-
-
-class MMMambaEncoder(nn.Module):
-    """
-    https://huggingface.co/hustvl/mmMamba-linear/blob/main/modeling_mmMamba_chat.py
-    """
-
-    def __init__(self, device=None) -> None:
-        super().__init__()
-
-        if device is None:
-            device = "cuda" if torch.cuda.is_available() else "cpu"
-
-        model_id = "hustvl/mmMamba-linear"
-
-        self.model = mmMambaChatModel.from_pretrained(
-            model_id,
-            cache_dir="./cache",
-            dtype=torch.bfloat16,
-        ).eval()
-        self.model = self.model.to(device)
-
-        # type(self.model.language_model)=<class 'transformers_modules.hustvl.mmMamba-linear.1198b4cf4cae76d9ea5d50e2c0b9724621d6f4f6.modeling_mmMamba.mmMambaForCausalLM'>
-        # print(f"{type(self.model.language_model)=}")  # AutoModel
-
-        # print(f"{self.model.config.embedding_config.img_context_token_id=}")  # 92546=IMG_CONTEXT
-
-        self.device = device
-        self.tokenizer = AutoTokenizer.from_pretrained(
-            model_id, cache_dir="./cache", trust_remote_code=True, use_fast=False
-        )
-        # type(self.tokenizer)=<class 'transformers_modules.hustvl.mmMamba-linear.1198b4cf4cae76d9ea5d50e2c0b9724621d6f4f6.tokenization_internlm2.InternLM2Tokenizer'>
-        # print(f"{type(self.tokenizer)=}")
-
-        IMAGENET_MEAN = (0.485, 0.456, 0.406)
-        IMAGENET_STD = (0.229, 0.224, 0.225)
-
-        self.input_size = 96
-        self.image_token_num = (self.input_size // 14 // 2) ** 2
-
-        self.transform = T.Compose(
-            [
-                T.Resize(
-                    (self.input_size, self.input_size), interpolation=InterpolationMode.BICUBIC
-                ),
-                T.Normalize(mean=IMAGENET_MEAN, std=IMAGENET_STD),
-            ]
-        )
-
-        self.inference_params = InferenceParams(max_seqlen=1024, max_batch_size=1)
-        self.output_dim = 2048
-        # Dummy image processor for interface compatibility
-        self.image_processor = DummyImageProcessor((self.output_dim,))
-
-    def init_state(self) -> torch.Tensor:
-        """Return dummy state for compatibility with standard encoders"""
-        return torch.zeros(1, 1, 1)
-
-    def forward(
-        self,
-        images: torch.Tensor,
-        obs_z: torch.Tensor,
-        actions: torch.Tensor,
-        rewards: torch.Tensor,
-        rnn_state: torch.Tensor,
-    ) -> tuple[torch.Tensor, torch.Tensor, str]:
-        # images: (B, T, C, H, W)
-        # obs_z, actions, rewards are ignored for VLM encoders
-        # rnn_state is passed through unchanged (VLM encoders are stateless)
 
         batch_size = images.shape[0]
         device = images.device
